# async-socket.io

This is a framework and methodology for using [socket.io](https://socket.io/) without writing any socket code yourself,
and came about from a need to write quite a lot of communication between clients and server,
which gets _really_ verbose, really fast, if you need to express all your calls as `socket.on`
and `socket.emit()` instructions, with pass-through handlers if you want your code to stay
relatively clean.

So instead, this framework lets you express the functions that your clients support, and the
functions your server supports, as a single namespaced API object such as:

```javascript
const API = {
    // the administrative namespace, for admin things.
    admin: {
        client: ['register', 'getStateDigest'],
        server: []
    },
    
    // the user namespace, for user related actions.
    user: {
        client: ['userJoined', 'userLeft'],
        server: ['setName', 'getUserList']
    }
};
```

Which you then run through the async-socket.io framework to auto-generate a set of proxy objects
that both take care of all the socket.io code, as well as hide the fact that sockets are even
used at all, allowing code to be written as if clients and the server have direct references
to each other:

```javascript
class Client {
    [...]

    async register(clientId) {
        this.id = clientId;
        this.users = await this.server.user.getUserList();
        return { status: `registered` };
    }

    [...]
}
```

You'll notice that `async` keyword, which is critically important: in order to allow
not just automatic socket handling, but also automatic data routing, all the functions
you promised would exist in the API must be declared as `async` functions, because this
lets the framework treat socket communication as promises, with automatica regitration
and deregistration of response events.

That's a technical detail, though; the important part is that using this framework, you
don't have to think about the fact that you're using sockets in any way, outside of making
sure to pass socket.io's `io` and `socket` values into the right functions.

## 1. Creating an API collection

As mentioned above, an API collection is created by defining a namespaced API object,
and then running that through the `generateClientServer` transformer:

<<<<<<< HEAD
```
const generateClientServer = require('async-socket.io');
=======
```javascript
const buildAsyncFunctions = require('async-socket.io');
>>>>>>> 404270f5
const API = {
    user: {
        client: [ 'register', ...],
        server: [ 'setName', ... ]
    }
};
const ClientServer = generateClientServer(API);
```

## 2. Creating a Server

With the above code in place, you can create a Server class for actual API call handling,
including an implementation for the mandatory `addClient(client)` function, and then
create a websocket server with a single call:

<<<<<<< HEAD
```
...

class ServerClass {
    constructor() {
        this.clients = [];
    }

    addClient(client) {
        this.clients.push(client);
        let clientId = this.clients.length;
        client.admin.register(clientId);
    }

    async setName(from, name) {
        let client = this.clients.find(c => c === from);
        client.name = name;
    }
=======
```javascript
class Server {
    constructor(io, ServerAPI) {
        ServerAPI.setupHandlers(this, io, socket => {
            let client = ServerAPI.createClient(socket);
            client.onDisconnect(() => console.log(`server> client disconnected`));
            // do something with client!
        })
    }

    // our API definition said the server had a `setName`, so: make sure it exists!
    async setName(data) {
      // unpack data and do something with it...
    }
>>>>>>> 404270f5
}
```

And then we use that `Server` class to implement our server:

```javascript
[...]

<<<<<<< HEAD
const server = ClientServer.createServer(ServerClass)
server.listen(0, () =>
=======
const webserver = require("http").Server();
const io = require("socket.io")(webserver);
const Server = require('./server');
new Server(io, ClientServer.server);
webserver.listen(0, () =>
>>>>>>> 404270f5
    console.log(`started server on port ${server.address().port})
);
```

Note that all API handling functions in a server class are passed
a reference to the client that made the API call as the `from`
argument, universally passed as the first argument to any API
call handling function.

If the client calls `server.doThing(data)`, the server should have
a handling function with signature `async doThing(from, data) { ... }`.

## 3. Creating a Client

Creating a client is similar to creating a server:

<<<<<<< HEAD
```
...

class ClientClass {
    constructor() {
        this.id = -1;
    }

    async register(clientId) {
        this.id = clientId;
        let name = this.name = generateRandomName();
        this.server.user.setName(name);
=======
```javascript
class Client {
    constructor(socket, ClientAPI) {
        let server = this.server = ClientAPI.createServer(socket, this);
        server.onDisconnect(() => console.log(`client> disconnected from server.`))
    }

    // our API definition said the client had a `register`, so: make sure it exists!
    async register(clientId) {
      this.id = clientId;
>>>>>>> 404270f5
    }
}
```

And then we make a(t least one) Client once the server is up:

```javascript
[...]

<<<<<<< HEAD
server.listen(0, () => {
    const serverURL = `http://*:${server.address().port}`;
    ClientServer.createClient(serverURL, ClientClass);
=======
const Client = require('./client');
webserver.listen(0, () => {
    const serverURL = `http://*:${webserver.address().port}`;
    const socketToServer = require(`socket.io-client`)(serverURL);
    new Client(socketToServer, ClientServer.client);
>>>>>>> 404270f5
});
```

API call handling functions for clients are not passed a `from`,
as clients are connected to a single server. The origin of the
call is always known, and the server proxy can always be referenced
as `this.server` inside any API handling function.

## 4. Start talking to each other

We can now start taking advantage of the "it looks like normal code" part, where we can call
functions from the client "on" the server, and vice versa, and can even await the result of
those calls. For example, we can give the server the following code:

```javascript
class Server {
    constructor(io, ServerAPI) {
        this.clients = [];
        ServerAPI.setupHandlers(this, io, socket => {
            let client = ServerAPI.createClient(socket);
            client.onDisconnect(() => console.log(`server> client disconnected`));
            this.addClient(client, socket);
        })
    }
    
    async addClient(client,socket) {
        const clientId = uuid();
        const clientObj = { client, socket, clientId };
        const others = this.clients.slice();
        this.clients.push(clientObj);
        clientObj.confirmation = await client.admin.register(clientId);
        others.forEach(clientObj => clientObj.client.user.joined(clientId));
    }
}
```

Here, the server will client a local client represenation when a client connects,
and will then tell the client it has been registered with a particular uuid, and
we _wait for the response by the client_ before we notify all other clients that
a new client joined the collective.

On the client side, all we have to do for this to work is:

```javascript
class Client {
    constructor(socket, ClientAPI) {
        let server = this.server = ClientAPI.createServer(socket, this);
        server.onDisconnect(() => console.log(`client> disconnected from server.`))
    }

    async register(clientId) {
      this.id = clientId;
      return true;
    }
}
```

And that's it: when the server calls `await client.user.register(clientId)`, the async-socket.io
framework takes care of the actual web socket transportation and response handling, so on the one
end we can call `await endpoint.namespace.someFunction()` and on the other end we can simply 
write out that `async someFunction()` and "things work". If we make the function return any 
non-falsey value, the framework will make sure that the called gets that value as if it was using
a call to a local reference.

Have a look at the [demo](https://github.com/Pomax/async-socket.io/tree/master/demo) directory,
to see an example of a simple client/server setup with code in place that starts a server
and three clients, has the server inform each client what their `id` is when they connect,
adding them to a list of known users, and where each client asks the server for that user list
after connecting, automatically getting notified of individual join/leave actions when they
occur.

You can run this demo using `npm test` in the `async-socket.io` directory.<|MERGE_RESOLUTION|>--- conflicted
+++ resolved
@@ -59,19 +59,16 @@
 As mentioned above, an API collection is created by defining a namespaced API object,
 and then running that through the `generateClientServer` transformer:
 
-<<<<<<< HEAD
-```
+```javascript
 const generateClientServer = require('async-socket.io');
-=======
-```javascript
-const buildAsyncFunctions = require('async-socket.io');
->>>>>>> 404270f5
+
 const API = {
     user: {
         client: [ 'register', ...],
         server: [ 'setName', ... ]
     }
 };
+
 const ClientServer = generateClientServer(API);
 ```
 
@@ -81,8 +78,7 @@
 including an implementation for the mandatory `addClient(client)` function, and then
 create a websocket server with a single call:
 
-<<<<<<< HEAD
-```
+```javascript
 ...
 
 class ServerClass {
@@ -100,22 +96,6 @@
         let client = this.clients.find(c => c === from);
         client.name = name;
     }
-=======
-```javascript
-class Server {
-    constructor(io, ServerAPI) {
-        ServerAPI.setupHandlers(this, io, socket => {
-            let client = ServerAPI.createClient(socket);
-            client.onDisconnect(() => console.log(`server> client disconnected`));
-            // do something with client!
-        })
-    }
-
-    // our API definition said the server had a `setName`, so: make sure it exists!
-    async setName(data) {
-      // unpack data and do something with it...
-    }
->>>>>>> 404270f5
 }
 ```
 
@@ -124,16 +104,8 @@
 ```javascript
 [...]
 
-<<<<<<< HEAD
 const server = ClientServer.createServer(ServerClass)
 server.listen(0, () =>
-=======
-const webserver = require("http").Server();
-const io = require("socket.io")(webserver);
-const Server = require('./server');
-new Server(io, ClientServer.server);
-webserver.listen(0, () =>
->>>>>>> 404270f5
     console.log(`started server on port ${server.address().port})
 );
 ```
@@ -150,8 +122,7 @@
 
 Creating a client is similar to creating a server:
 
-<<<<<<< HEAD
-```
+```javascript
 ...
 
 class ClientClass {
@@ -163,18 +134,6 @@
         this.id = clientId;
         let name = this.name = generateRandomName();
         this.server.user.setName(name);
-=======
-```javascript
-class Client {
-    constructor(socket, ClientAPI) {
-        let server = this.server = ClientAPI.createServer(socket, this);
-        server.onDisconnect(() => console.log(`client> disconnected from server.`))
-    }
-
-    // our API definition said the client had a `register`, so: make sure it exists!
-    async register(clientId) {
-      this.id = clientId;
->>>>>>> 404270f5
     }
 }
 ```
@@ -184,17 +143,9 @@
 ```javascript
 [...]
 
-<<<<<<< HEAD
 server.listen(0, () => {
     const serverURL = `http://*:${server.address().port}`;
     ClientServer.createClient(serverURL, ClientClass);
-=======
-const Client = require('./client');
-webserver.listen(0, () => {
-    const serverURL = `http://*:${webserver.address().port}`;
-    const socketToServer = require(`socket.io-client`)(serverURL);
-    new Client(socketToServer, ClientServer.client);
->>>>>>> 404270f5
 });
 ```
 
@@ -205,65 +156,12 @@
 
 ## 4. Start talking to each other
 
-We can now start taking advantage of the "it looks like normal code" part, where we can call
-functions from the client "on" the server, and vice versa, and can even await the result of
-those calls. For example, we can give the server the following code:
-
-```javascript
-class Server {
-    constructor(io, ServerAPI) {
-        this.clients = [];
-        ServerAPI.setupHandlers(this, io, socket => {
-            let client = ServerAPI.createClient(socket);
-            client.onDisconnect(() => console.log(`server> client disconnected`));
-            this.addClient(client, socket);
-        })
-    }
-    
-    async addClient(client,socket) {
-        const clientId = uuid();
-        const clientObj = { client, socket, clientId };
-        const others = this.clients.slice();
-        this.clients.push(clientObj);
-        clientObj.confirmation = await client.admin.register(clientId);
-        others.forEach(clientObj => clientObj.client.user.joined(clientId));
-    }
-}
-```
-
-Here, the server will client a local client represenation when a client connects,
-and will then tell the client it has been registered with a particular uuid, and
-we _wait for the response by the client_ before we notify all other clients that
-a new client joined the collective.
-
-On the client side, all we have to do for this to work is:
-
-```javascript
-class Client {
-    constructor(socket, ClientAPI) {
-        let server = this.server = ClientAPI.createServer(socket, this);
-        server.onDisconnect(() => console.log(`client> disconnected from server.`))
-    }
-
-    async register(clientId) {
-      this.id = clientId;
-      return true;
-    }
-}
-```
-
-And that's it: when the server calls `await client.user.register(clientId)`, the async-socket.io
-framework takes care of the actual web socket transportation and response handling, so on the one
-end we can call `await endpoint.namespace.someFunction()` and on the other end we can simply 
-write out that `async someFunction()` and "things work". If we make the function return any 
-non-falsey value, the framework will make sure that the called gets that value as if it was using
-a call to a local reference.
-
 Have a look at the [demo](https://github.com/Pomax/async-socket.io/tree/master/demo) directory,
 to see an example of a simple client/server setup with code in place that starts a server
 and three clients, has the server inform each client what their `id` is when they connect,
-adding them to a list of known users, and where each client asks the server for that user list
-after connecting, automatically getting notified of individual join/leave actions when they
-occur.
+adding them to a list of known users, and where each client invents a random name for themselves
+upon registration, informeds the server of that name and then asks the server for the user list
+that the server's maintaining, automatically getting notified of individual join/leave actions
+when they occur.
 
 You can run this demo using `npm test` in the `async-socket.io` directory.